--- conflicted
+++ resolved
@@ -1,7 +1,4 @@
 export * from './initialize';
 export * from './stake';
-<<<<<<< HEAD
 export * from './unstake';
-=======
-export * from './utils';
->>>>>>> 5b0a4d53
+export * from './utils';