import { 
  Connection, 
  PublicKey,
  Commitment 
} from '@solana/web3.js';
import { makeValidatorInitializeTransaction } from '../actions/stake/validator/initialize';
<<<<<<< HEAD
import { makeValidatorUnstakeTransaction } from '../actions/stake/validator/unstake';
import { makeSolStakerUnstakeTransaction } from '../actions/stake/solstaker/unstake';
=======
import { makeValidatorStakeTokensTransaction } from '../actions/stake/validator/stake';
>>>>>>> 5b0a4d53
import { Wallet } from "@solana/wallet-adapter-react";

/**
 * Initialize validator staking using the provided wallet adapter
 * 
 * This function provides a simplified, non-React interface for initializing validator staking
 * similar to the lockup functions.
 * 
 * @param wallet Wallet interface with publicKey and sendTransaction
 * @param connection Solana connection
 * @param validatorPubkey The validator vote public key to initialize
 * @returns Object containing signature and confirm function
 */
export async function initializeValidatorStake(
  wallet: Wallet,
  connection: Connection,
  validatorPubkey: PublicKey | string
) {
  if (!wallet.adapter.publicKey) {
    throw new Error('Wallet not connected');
  }
  
  try {
    // Create the transaction
    const transaction = await makeValidatorInitializeTransaction(
      wallet.adapter.publicKey,
      validatorPubkey,
      connection
    );
    
    // Send the transaction through the wallet adapter
    const signature = await wallet.adapter.sendTransaction(transaction, connection);
    
    // Get latest blockhash for transaction confirmation
    const { blockhash, lastValidBlockHeight } = await connection.getLatestBlockhash();
    
    // Return both signature and a helper for waiting for confirmation
    return {
      signature,
      confirm: async (commitment: Commitment = 'confirmed') => {
        // Use the proper confirmation strategy object
        return connection.confirmTransaction(
          {
            signature,
            blockhash,
            lastValidBlockHeight
          },
          commitment
        );
      }
    };
  } catch (error) {
    console.error('Validator stake initialization failed:', error);
    throw error;
  }
}

/**
<<<<<<< HEAD
 * Unstake tokens from validator staking using the provided wallet adapter
 * 
 * @param wallet Wallet interface with publicKey and sendTransaction
 * @param connection Solana connection
 * @param validatorPubkey The validator identity public key
 * @param amount The amount of tokens to unstake (as a bigint)
 * @returns Object containing signature and confirm function
 */
export async function unstakeValidatorTokens(
  wallet: Wallet,
  connection: Connection,
  validatorPubkey: PublicKey | string,
  amount: bigint
) {
  if (!wallet.adapter.publicKey) {
    throw new Error('Wallet not connected');
  }
  
  try {
    // Create the transaction
    const transaction = await makeValidatorUnstakeTransaction(
      wallet.adapter.publicKey,
      validatorPubkey,
      amount,
      connection
    );
    
    // Send the transaction through the wallet adapter
    const signature = await wallet.adapter.sendTransaction(transaction, connection);
    
    // Get latest blockhash for transaction confirmation
    const { blockhash, lastValidBlockHeight } = await connection.getLatestBlockhash();
    
    // Return both signature and a helper for waiting for confirmation
    return {
      signature,
      confirm: async (commitment: Commitment = 'confirmed') => {
        // Use the proper confirmation strategy object
        return connection.confirmTransaction(
          {
            signature,
            blockhash,
            lastValidBlockHeight
          },
          commitment
        );
      }
    };
  } catch (error) {
    console.error('Validator unstake failed:', error);
    throw error;
  }
}

/**
 * Unstake tokens from SOL staker staking using the provided wallet adapter
 * 
 * @param wallet Wallet interface with publicKey and sendTransaction
 * @param connection Solana connection
 * @param amount The amount of tokens to unstake (as a bigint)
 * @returns Object containing signature and confirm function
 */
export async function unstakeSolStakerTokens(
  wallet: Wallet,
  connection: Connection,
  amount: bigint
=======
 * Stake tokens to a validator using the provided wallet adapter
 * 
 * This function provides a simplified, non-React interface for staking tokens
 * to a validator, similar to the initializeValidatorStake function.
 * 
 * @param wallet Wallet interface with publicKey and sendTransaction
 * @param connection Solana connection
 * @param validatorIdentityPubkey The validator identity public key to stake to
 * @param amount The amount of tokens to stake (in smallest units)
 * @returns Object containing signature and confirm function
 */
export async function validatorStakeTokens(
  wallet: Wallet,
  connection: Connection,
  validatorIdentityPubkey: PublicKey | string,
  amount: number
>>>>>>> 5b0a4d53
) {
  if (!wallet.adapter.publicKey) {
    throw new Error('Wallet not connected');
  }
  
  try {
    // Create the transaction
<<<<<<< HEAD
    const transaction = await makeSolStakerUnstakeTransaction(
      wallet.adapter.publicKey,
=======
    const transaction = await makeValidatorStakeTokensTransaction(
      wallet.adapter.publicKey,
      validatorIdentityPubkey,
>>>>>>> 5b0a4d53
      amount,
      connection
    );
    
    // Send the transaction through the wallet adapter
    const signature = await wallet.adapter.sendTransaction(transaction, connection);
    
    // Get latest blockhash for transaction confirmation
    const { blockhash, lastValidBlockHeight } = await connection.getLatestBlockhash();
    
    // Return both signature and a helper for waiting for confirmation
    return {
      signature,
      confirm: async (commitment: Commitment = 'confirmed') => {
        // Use the proper confirmation strategy object
        return connection.confirmTransaction(
          {
            signature,
            blockhash,
            lastValidBlockHeight
          },
          commitment
        );
      }
    };
  } catch (error) {
<<<<<<< HEAD
    console.error('SOL staker unstake failed:', error);
=======
    console.error('Validator stake tokens failed:', error);
>>>>>>> 5b0a4d53
    throw error;
  }
}<|MERGE_RESOLUTION|>--- conflicted
+++ resolved
@@ -4,12 +4,9 @@
   Commitment 
 } from '@solana/web3.js';
 import { makeValidatorInitializeTransaction } from '../actions/stake/validator/initialize';
-<<<<<<< HEAD
+import { makeValidatorStakeTokensTransaction } from '../actions/stake/validator/stake';
 import { makeValidatorUnstakeTransaction } from '../actions/stake/validator/unstake';
 import { makeSolStakerUnstakeTransaction } from '../actions/stake/solstaker/unstake';
-=======
-import { makeValidatorStakeTokensTransaction } from '../actions/stake/validator/stake';
->>>>>>> 5b0a4d53
 import { Wallet } from "@solana/wallet-adapter-react";
 
 /**
@@ -68,7 +65,64 @@
 }
 
 /**
-<<<<<<< HEAD
+ * Stake tokens to a validator using the provided wallet adapter
+ * 
+ * This function provides a simplified, non-React interface for staking tokens
+ * to a validator, similar to the initializeValidatorStake function.
+ * 
+ * @param wallet Wallet interface with publicKey and sendTransaction
+ * @param connection Solana connection
+ * @param validatorIdentityPubkey The validator identity public key to stake to
+ * @param amount The amount of tokens to stake (in smallest units)
+ * @returns Object containing signature and confirm function
+ */
+export async function validatorStakeTokens(
+  wallet: Wallet,
+  connection: Connection,
+  validatorIdentityPubkey: PublicKey | string,
+  amount: number
+) {
+  if (!wallet.adapter.publicKey) {
+    throw new Error('Wallet not connected');
+  }
+  
+  try {
+    // Create the transaction
+    const transaction = await makeValidatorStakeTokensTransaction(
+      wallet.adapter.publicKey,
+      validatorIdentityPubkey,
+      amount,
+      connection
+    );
+    
+    // Send the transaction through the wallet adapter
+    const signature = await wallet.adapter.sendTransaction(transaction, connection);
+    
+    // Get latest blockhash for transaction confirmation
+    const { blockhash, lastValidBlockHeight } = await connection.getLatestBlockhash();
+    
+    // Return both signature and a helper for waiting for confirmation
+    return {
+      signature,
+      confirm: async (commitment: Commitment = 'confirmed') => {
+        // Use the proper confirmation strategy object
+        return connection.confirmTransaction(
+          {
+            signature,
+            blockhash,
+            lastValidBlockHeight
+          },
+          commitment
+        );
+      }
+    };
+  } catch (error) {
+    console.error('Validator stake tokens failed:', error);
+    throw error;
+  }
+}
+
+/**
  * Unstake tokens from validator staking using the provided wallet adapter
  * 
  * @param wallet Wallet interface with publicKey and sendTransaction
@@ -135,39 +189,15 @@
   wallet: Wallet,
   connection: Connection,
   amount: bigint
-=======
- * Stake tokens to a validator using the provided wallet adapter
- * 
- * This function provides a simplified, non-React interface for staking tokens
- * to a validator, similar to the initializeValidatorStake function.
- * 
- * @param wallet Wallet interface with publicKey and sendTransaction
- * @param connection Solana connection
- * @param validatorIdentityPubkey The validator identity public key to stake to
- * @param amount The amount of tokens to stake (in smallest units)
- * @returns Object containing signature and confirm function
- */
-export async function validatorStakeTokens(
-  wallet: Wallet,
-  connection: Connection,
-  validatorIdentityPubkey: PublicKey | string,
-  amount: number
->>>>>>> 5b0a4d53
-) {
-  if (!wallet.adapter.publicKey) {
-    throw new Error('Wallet not connected');
-  }
-  
-  try {
-    // Create the transaction
-<<<<<<< HEAD
+) {
+  if (!wallet.adapter.publicKey) {
+    throw new Error('Wallet not connected');
+  }
+  
+  try {
+    // Create the transaction
     const transaction = await makeSolStakerUnstakeTransaction(
       wallet.adapter.publicKey,
-=======
-    const transaction = await makeValidatorStakeTokensTransaction(
-      wallet.adapter.publicKey,
-      validatorIdentityPubkey,
->>>>>>> 5b0a4d53
       amount,
       connection
     );
@@ -194,11 +224,7 @@
       }
     };
   } catch (error) {
-<<<<<<< HEAD
     console.error('SOL staker unstake failed:', error);
-=======
-    console.error('Validator stake tokens failed:', error);
->>>>>>> 5b0a4d53
     throw error;
   }
 }